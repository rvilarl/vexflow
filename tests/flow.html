<!DOCTYPE html>
<html>

<head>
  <title>VexFlow Tests</title>
  <style type="text/css">
    body {
      padding: 20px;
      font-family: Arial, sans-serif;
      font-size: 12px;
      color: black;
      margin: 0px;
      height: 80%;
    }

    a {
      color: #554;
      text-decoration: none;
      border-bottom: dotted 2px;
    }

    a.button {
      color: green;
      background: #bfb;
      text-decoration: none;
      padding: 5px;
      margin: 2px;
      border: 5px solid #aea;
    }

    div#error {
      width: 60%;
      padding: 10px;
      color: red;
      background: #faa;
      border: 15px solid #d99;
    }

    div.testcanvas {
      font-family: Arial, sans-serif;
      font-size: 18px;
      color: #554;
    }

    div.testcanvas .vex-tabdiv {
      background: white;
    }

    div.testcanvas .name {
      font-family: Arial, sans-serif;
      font-size: 18px;
      color: #447;
    }

  </style>

  <!-- VexFlow Sources -->
  <script src="../src/header.js"></script>
  <script src="../src/vex.js"></script>
  <script src="../src/flow.js"></script>
  <script src="../src/fraction.js"></script>
  <script src="../src/fonts/vexflow_font.js"></script>
  <script src="../src/glyph.js"></script>
  <script src="../src/tables.js"></script>
  <script src="../src/stave.js"></script>
  <script src="../src/staveconnector.js"></script>
  <script src="../src/tabstave.js"></script>
  <script src="../src/voice.js"></script>
  <script src="../src/voicegroup.js"></script>
  <script src="../src/modifier.js"></script>
  <script src="../src/modifiercontext.js"></script>
  <script src="../src/accidental.js"></script>
  <script src="../src/dot.js"></script>
  <script src="../src/tickcontext.js"></script>
  <script src="../src/tickable.js"></script>
  <script src="../src/note.js"></script>
  <script src="../src/bend.js"></script>
  <script src="../src/stem.js"></script>
  <script src="../src/notehead.js"></script>
  <script src="../src/stemmablenote.js"></script>
  <script src="../src/stavenote.js"></script>
  <script src="../src/tabnote.js"></script>
  <script src="../src/barnote.js"></script>
  <script src="../src/clefnote.js"></script>
  <script src="../src/timesignote.js"></script>
  <script src="../src/ghostnote.js"></script>
  <script src="../src/formatter.js"></script>
  <script src="../src/stavetie.js"></script>
  <script src="../src/stavehairpin.js"></script>
  <script src="../src/tabtie.js"></script>
  <script src="../src/tabslide.js"></script>
  <script src="../src/beam.js"></script>
  <script src="../src/vibrato.js"></script>
  <script src="../src/annotation.js"></script>
  <script src="../src/tuning.js"></script>
  <script src="../src/stavemodifier.js"></script>
  <script src="../src/keysignature.js"></script>
  <script src="../src/timesignature.js"></script>
  <script src="../src/clef.js"></script>
  <script src="../src/music.js"></script>
  <script src="../src/keymanager.js"></script>
  <script src="../src/renderer.js"></script>
  <script src="../src/stavebarline.js"></script>
  <script src="../src/stavevolta.js"></script>
  <script src="../src/staverepetition.js"></script>
  <script src="../src/stavesection.js"></script>
  <script src="../src/stavetempo.js"></script>
  <script src="../src/stavetext.js"></script>
  <script src="../src/articulation.js"></script>
  <script src="../src/tremolo.js"></script>
  <script src="../src/raphaelcontext.js"></script>
  <script src="../src/canvascontext.js"></script>
  <script src="../src/tuplet.js"></script>
  <script src="../src/boundingbox.js"></script>
  <script src="../src/textnote.js"></script>
  <script src="../src/strokes.js"></script>
  <script src="../src/stringnumber.js"></script>
  <script src="../src/frethandfinger.js"></script>
  <script src="../src/gracenote.js"></script>
  <script src="../src/gracenotegroup.js"></script>
  <script src="../src/curve.js"></script>
  <script src="../src/staveline.js"></script>
  <script src="../src/crescendo.js"></script>
<<<<<<< HEAD
  <script src="../src/ornament.js"></script>
  <script src="../src/pedalmarking.js"></script>
=======
  <script src="../src/textbracket.js"></script>
>>>>>>> 37554ce1

  <!-- Compiled Source -->
  <script src="../support/vexflow-min.js"></script>

  <!-- Test Sources -->
  <link rel="stylesheet" href="support/qunit.css"
    type="text/css" media="screen" />
  <script src="support/jquery.js"></script>
  <script src="support/qunit.js"></script>
  <script src="support/raphael.js"></script>
  <script src="vexflow_test_helpers.js"></script>
  <script src="mocks.js"></script>
  <script src="stave_tests.js"></script>
  <script src="tabstave_tests.js"></script>
  <script src="voice_tests.js"></script>
  <script src="stavenote_tests.js"></script>
  <script src="tabnote_tests.js"></script>
  <script src="tickcontext_tests.js"></script>
  <script src="modifier_tests.js"></script>
  <script src="accidental_tests.js"></script>
  <script src="dot_tests.js"></script>
  <script src="bend_tests.js"></script>
  <script src="formatter_tests.js"></script>
  <script src="stavetie_tests.js"></script>
  <script src="tabtie_tests.js"></script>
  <script src="tabslide_tests.js"></script>
  <script src="beam_tests.js"></script>
  <script src="auto_beam_formatting_tests.js"></script>
  <script src="vibrato_tests.js"></script>
  <script src="annotation_tests.js"></script>
  <script src="tuning_tests.js"></script>
  <script src="keysignature_tests.js"></script>
  <script src="timesignature_tests.js"></script>
  <script src="clef_tests.js"></script>
  <script src="music_tests.js"></script>
  <script src="keymanager_tests.js"></script>
  <script src="articulation_tests.js"></script>
  <script src="staveconnector_tests.js"></script>
  <script src="percussion_tests.js"></script>
  <script src="key_clef_tests.js"></script>
  <script src="stavehairpin_tests.js"></script>
  <script src="rhythm_tests.js"></script>
  <script src="tuplet_tests.js"></script>
  <script src="boundingbox_tests.js"></script>
  <script src="textnote_tests.js"></script>
  <script src="strokes_tests.js"></script>
  <script src="stringnumber_tests.js"></script>
  <script src="rests_tests.js"></script>
  <script src="threevoice_tests.js"></script>
  <script src="table_tests.js"></script>
  <script src="gracenote_tests.js"></script>
  <script src="curve_tests.js"></script>
  <script src="notehead_tests.js"></script>
  <script src="staveline_tests.js"></script>
<<<<<<< HEAD
  <script src="ornament_tests.js"></script>
  <script src="pedalmarking_tests.js"></script>
=======
  <script src="textbracket_tests.js"></script>
>>>>>>> 37554ce1

  <script>
    $(function() {
      Vex.Flow.Test.Stave.Start();
      Vex.Flow.Test.TabStave.Start();
      Vex.Flow.Test.Voice.Start();
      Vex.Flow.Test.NoteHead.Start();
      Vex.Flow.Test.StaveNote.Start();
      Vex.Flow.Test.TabNote.Start();
      Vex.Flow.Test.TickContext.Start();
      Vex.Flow.Test.ModifierContext.Start();
      Vex.Flow.Test.Accidental.Start();
      Vex.Flow.Test.Dot.Start();
      Vex.Flow.Test.Bend.Start();
      Vex.Flow.Test.Formatter.Start();
      Vex.Flow.Test.Clef.Start();
      Vex.Flow.Test.KeySignature.Start();
      Vex.Flow.Test.TimeSignature.Start();
      Vex.Flow.Test.StaveTie.Start();
      Vex.Flow.Test.TabTie.Start();
      Vex.Flow.Test.TabSlide.Start();
      Vex.Flow.Test.Beam.Start();
      Vex.Flow.Test.AutoBeamFormatting.Start();
      Vex.Flow.Test.GraceNote.Start();
      Vex.Flow.Test.Vibrato.Start();
      Vex.Flow.Test.Annotation.Start();
      Vex.Flow.Test.Tuning.Start();
      Vex.Flow.Test.Music.Start();
      Vex.Flow.Test.KeyManager.Start();
      Vex.Flow.Test.Articulation.Start();
      Vex.Flow.Test.StaveConnector.Start();
      Vex.Flow.Test.Percussion.Start();
      Vex.Flow.Test.ClefKeySignature.Start();
      Vex.Flow.Test.StaveHairpin.Start();
      Vex.Flow.Test.Rhythm.Start();
      Vex.Flow.Test.Tuplet.Start();
      Vex.Flow.Test.BoundingBox.Start();
      Vex.Flow.Test.Strokes.Start();
      Vex.Flow.Test.StringNumber.Start();
      Vex.Flow.Test.Rests.Start();
      Vex.Flow.Test.ThreeVoices.Start();
      Vex.Flow.Test.Curve.Start();
      Vex.Flow.Test.TextNote.Start();
      Vex.Flow.Test.StaveLine.Start();
<<<<<<< HEAD
      Vex.Flow.Test.Ornament.Start();
      Vex.Flow.Test.PedalMarking.Start();
=======
      Vex.Flow.Test.TextBracket.Start();
>>>>>>> 37554ce1
/*
      Vex.Flow.Test.Table.Start(); // These tests are way too rigid
*/
    });
  </script>
</head>

<body>
  <div style="text-align: center;">
    <h1 id="qunit-header">VexFlow Tests</h1>
    <h2 id="qunit-banner"></h2>
    <h2 id="qunit-userAgent"></h2>
    <ol id="qunit-tests"></ol>

    <div id="vexflow_testoutput"></div>

    <p> Version 0.1 by <a href="http://0xfe.blogspot.com">0xfe</a> </p>
  </div>
</body>

</html><|MERGE_RESOLUTION|>--- conflicted
+++ resolved
@@ -121,12 +121,9 @@
   <script src="../src/curve.js"></script>
   <script src="../src/staveline.js"></script>
   <script src="../src/crescendo.js"></script>
-<<<<<<< HEAD
   <script src="../src/ornament.js"></script>
   <script src="../src/pedalmarking.js"></script>
-=======
   <script src="../src/textbracket.js"></script>
->>>>>>> 37554ce1
 
   <!-- Compiled Source -->
   <script src="../support/vexflow-min.js"></script>
@@ -181,12 +178,9 @@
   <script src="curve_tests.js"></script>
   <script src="notehead_tests.js"></script>
   <script src="staveline_tests.js"></script>
-<<<<<<< HEAD
   <script src="ornament_tests.js"></script>
   <script src="pedalmarking_tests.js"></script>
-=======
   <script src="textbracket_tests.js"></script>
->>>>>>> 37554ce1
 
   <script>
     $(function() {
@@ -231,12 +225,9 @@
       Vex.Flow.Test.Curve.Start();
       Vex.Flow.Test.TextNote.Start();
       Vex.Flow.Test.StaveLine.Start();
-<<<<<<< HEAD
       Vex.Flow.Test.Ornament.Start();
       Vex.Flow.Test.PedalMarking.Start();
-=======
       Vex.Flow.Test.TextBracket.Start();
->>>>>>> 37554ce1
 /*
       Vex.Flow.Test.Table.Start(); // These tests are way too rigid
 */
