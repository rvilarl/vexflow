--- conflicted
+++ resolved
@@ -141,14 +141,11 @@
   <script src="clef_tests.js"></script>
   <script src="music_tests.js"></script>
   <script src="keymanager_tests.js"></script>
-<<<<<<< HEAD
   <script src="articulation_tests.js"></script>
   <script src="staveconnector_tests.js"></script>
   <script src="percussion_tests.js"></script>
   <script src="key_clef_tests.js"></script>
-=======
   <script src="tuplet_tests.js"></script>
->>>>>>> 6c58cd90
   <script src="../vextab/vextab_tests.js"></script>
 
   <script>
@@ -177,14 +174,11 @@
       Vex.Flow.Test.Tuning.Start();
       Vex.Flow.Test.Music.Start();
       Vex.Flow.Test.KeyManager.Start();
-<<<<<<< HEAD
       Vex.Flow.Test.Articulation.Start();
       Vex.Flow.Test.StaveConnector.Start();
       Vex.Flow.Test.Percussion.Start();
       Vex.Flow.Test.ClefKeySignature.Start();
-=======
       Vex.Flow.Test.Tuplet.Start();
->>>>>>> 6c58cd90
     });
   </script>
 </head>
