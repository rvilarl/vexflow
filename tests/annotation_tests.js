/**
 * VexFlow - Annotation Tests
 * Copyright Mohit Muthanna 2010 <mohit@muthanna.com>
 */

Vex.Flow.Test.Annotation = {}

Vex.Flow.Test.Annotation.Start = function() {
  module("Annotation");
  Vex.Flow.Test.runTest("Simple Annotation", Vex.Flow.Test.Annotation.simple);
  Vex.Flow.Test.runRaphaelTest("Simple Annotation",
      Vex.Flow.Test.Annotation.simple);
  Vex.Flow.Test.runTest("Standard Notation Annotation",
      Vex.Flow.Test.Annotation.standard);
  Vex.Flow.Test.runTest("Harmonics", Vex.Flow.Test.Annotation.harmonic);
  Vex.Flow.Test.runRaphaelTest("Harmonics", Vex.Flow.Test.Annotation.harmonic);
  Vex.Flow.Test.runTest("Fingerpicking", Vex.Flow.Test.Annotation.picking);
  Vex.Flow.Test.runRaphaelTest("Fingerpicking (Raphael)",
      Vex.Flow.Test.Annotation.picking);
  Vex.Flow.Test.runTest("Bottom Annotation",
      Vex.Flow.Test.Annotation.bottom);
<<<<<<< HEAD
  Vex.Flow.Test.runTest("Test Justification Annotation",
      Vex.Flow.Test.Annotation.justification);
=======
>>>>>>> 6c58cd90
}

Vex.Flow.Test.Annotation.simple = function(options, contextBuilder) {
  var ctx = contextBuilder(options.canvas_sel, 500, 240);
  ctx.scale(1.5, 1.5); ctx.fillStyle = "#221"; ctx.strokeStyle = "#221";
  ctx.font = " 10pt Arial";
  var stave = new Vex.Flow.TabStave(10, 10, 450).
    addTabGlyph().setContext(ctx).draw();

  function newNote(tab_struct) { return new Vex.Flow.TabNote(tab_struct); }
  function newBend(text) { return new Vex.Flow.Bend(text); }
  function newAnnotation(text) { return new Vex.Flow.Annotation(text); }

  var notes = [
    newNote({
      positions: [{str: 2, fret: 10}, {str: 4, fret: 9}], duration: "h" }).
      addModifier(newAnnotation("T"), 0),
    newNote({
      positions: [{str: 2, fret: 10}], duration: "h" }).
        addModifier(newAnnotation("T"), 0).
        addModifier(newBend("Full"), 0),
  ];

  Vex.Flow.Formatter.FormatAndDraw(ctx, stave, notes, 200);
  ok(true, "Simple Annotation");
}

Vex.Flow.Test.Annotation.standard = function(options, contextBuilder) {
  var ctx = contextBuilder(options.canvas_sel, 500, 240);
  ctx.scale(1.5, 1.5); ctx.fillStyle = "#221"; ctx.strokeStyle = "#221";
  var stave = new Vex.Flow.Stave(10, 10, 450).
    addClef("treble").setContext(ctx).draw();

  function newNote(note_struct) { return new Vex.Flow.StaveNote(note_struct); }
  function newAnnotation(text) {
    return (new Vex.Flow.Annotation(text)).setFont("Times",
        Vex.Flow.Test.Font.size, "italic"); }

  var notes = [
    newNote({ keys: ["c/4", "e/4"], duration: "h"}).
      addAnnotation(0, newAnnotation("quiet")),
    newNote({ keys: ["c/4", "e/4", "c/5"], duration: "h"}).
      addAnnotation(2, newAnnotation("Allegro"))
  ];

  Vex.Flow.Formatter.FormatAndDraw(ctx, stave, notes, 200);
  ok(true, "Standard Notation Annotation");
}

Vex.Flow.Test.Annotation.harmonic = function(options, contextBuilder) {
  var ctx = contextBuilder(options.canvas_sel, 500, 240);
  ctx.scale(1.5, 1.5); ctx.fillStyle = "#221"; ctx.strokeStyle = "#221";
  ctx.font = " 10pt Arial";
  var stave = new Vex.Flow.TabStave(10, 10, 450).
    addTabGlyph().setContext(ctx).draw();

  function newNote(tab_struct) { return new Vex.Flow.TabNote(tab_struct); }
  function newBend(text) { return new Vex.Flow.Bend(text); }
  function newAnnotation(text) { return new Vex.Flow.Annotation(text); }

  var notes = [
    newNote({
      positions: [{str: 2, fret: 12}, {str: 3, fret: 12}], duration: "h" }).
      addModifier(newAnnotation("Harm."), 0),
    newNote({
      positions: [{str: 2, fret: 9}], duration: "h" }).
        addModifier(newAnnotation("(8va)").setFont("Times",
              Vex.Flow.Test.Font.size, "italic"), 0).
        addModifier(newAnnotation("A.H."), 0)
  ];

  Vex.Flow.Formatter.FormatAndDraw(ctx, stave, notes, 200);
  ok(true, "Simple Annotation");
}

Vex.Flow.Test.Annotation.picking = function(options, contextBuilder) {
  var ctx = contextBuilder(options.canvas_sel, 500, 240);
  ctx.scale(1.5, 1.5); ctx.setFillStyle("#221"); ctx.setStrokeStyle("#221");
  ctx.setFont("Arial", Vex.Flow.Test.Font.size, "");
  var stave = new Vex.Flow.TabStave(10, 10, 450).
    addTabGlyph().setContext(ctx).draw();

  function newNote(tab_struct) { return new Vex.Flow.TabNote(tab_struct); }
  function newBend(text) { return new Vex.Flow.Bend(text); }
  function newAnnotation(text) { return new Vex.Flow.Annotation(text).
    setFont("Times", Vex.Flow.Test.Font.size, "italic"); }

  var notes = [
    newNote({
      positions: [
        {str: 1, fret: 0},
        {str: 2, fret: 1},
        {str: 3, fret: 2},
        {str: 4, fret: 2},
        {str: 5, fret: 0}
        ], duration: "h" }).
      addModifier(new Vex.Flow.Vibrato().setVibratoWidth(40)),
    newNote({
      positions: [{str: 6, fret: 9}], duration: "8" }).
        addModifier(newAnnotation("p"), 0),
    newNote({
      positions: [{str: 3, fret: 9}], duration: "8" }).
        addModifier(newAnnotation("i"), 0),
    newNote({
      positions: [{str: 2, fret: 9}], duration: "8" }).
        addModifier(newAnnotation("m"), 0),
    newNote({
      positions: [{str: 1, fret: 9}], duration: "8" }).
        addModifier(newAnnotation("a"), 0)
  ];

  Vex.Flow.Formatter.FormatAndDraw(ctx, stave, notes, 200);
  ok(true, "Fingerpicking");
}

Vex.Flow.Test.Annotation.bottom = function(options, contextBuilder) {
  var ctx = contextBuilder(options.canvas_sel, 500, 240);
  ctx.scale(1.5, 1.5); ctx.fillStyle = "#221"; ctx.strokeStyle = "#221";
  var stave = new Vex.Flow.Stave(10, 10, 300).
    addClef("treble").setContext(ctx).draw();

  function newNote(note_struct) { return new Vex.Flow.StaveNote(note_struct); }
  function newAnnotation(text) {
<<<<<<< HEAD
    return (
        new Vex.Flow.Annotation(text)).
        setFont("Times", Vex.Flow.Test.Font.size).
        setVerticalJustification(Vex.Flow.Annotation.VerticalJustify.BOTTOM);
  }
=======
    return (new Vex.Flow.Annotation(text)).setFont("Times",
        Vex.Flow.Test.Font.size).setBottom(true); }
>>>>>>> 6c58cd90

  var notes = [
    newNote({ keys: ["f/4"], duration: "w"}).
      addAnnotation(0, newAnnotation("F")),
    newNote({ keys: ["a/4"], duration: "w"}).
      addAnnotation(0, newAnnotation("A")),
    newNote({ keys: ["c/5"], duration: "w"}).
      addAnnotation(0, newAnnotation("C")),
    newNote({ keys: ["e/5"], duration: "w"}).
      addAnnotation(0, newAnnotation("E"))
  ];

  Vex.Flow.Formatter.FormatAndDraw(ctx, stave, notes, 100);
  ok(true, "Bottom Annotation");
}
<<<<<<< HEAD

Vex.Flow.Test.Annotation.justification = function(options, contextBuilder) {
  var ctx = contextBuilder(options.canvas_sel, 650, 650);
  ctx.scale(1.5, 1.5); ctx.fillStyle = "#221"; ctx.strokeStyle = "#221";

  function newNote(note_struct) { return new Vex.Flow.StaveNote(note_struct); }
  function newAnnotation(text, hJustifcation, vJustifcation) {
    return (
        new Vex.Flow.Annotation(text)).
          setFont("Arial", Vex.Flow.Test.Font.size).
          setJustification(hJustifcation).
          setVerticalJustification(vJustifcation); }

  for (var v = 1; v <= 4; ++v) {
    var stave = new Vex.Flow.Stave(10, (v-1) * 100 + 10, 400).
      addClef("treble").setContext(ctx).draw();

    notes = [];

    for (var h = 1; h <= 4; ++h) {
      notes.push(newNote({ keys: ["a/4"], duration: "q"}).
        addAnnotation(0, newAnnotation("Text", h, v)));
    }

    Vex.Flow.Formatter.FormatAndDraw(ctx, stave, notes, 100);
  }

  ok(true, "Test Justification Annotation");
}
=======
>>>>>>> 6c58cd90
<|MERGE_RESOLUTION|>--- conflicted
+++ resolved
@@ -19,11 +19,8 @@
       Vex.Flow.Test.Annotation.picking);
   Vex.Flow.Test.runTest("Bottom Annotation",
       Vex.Flow.Test.Annotation.bottom);
-<<<<<<< HEAD
   Vex.Flow.Test.runTest("Test Justification Annotation",
       Vex.Flow.Test.Annotation.justification);
-=======
->>>>>>> 6c58cd90
 }
 
 Vex.Flow.Test.Annotation.simple = function(options, contextBuilder) {
@@ -147,16 +144,11 @@
 
   function newNote(note_struct) { return new Vex.Flow.StaveNote(note_struct); }
   function newAnnotation(text) {
-<<<<<<< HEAD
     return (
         new Vex.Flow.Annotation(text)).
         setFont("Times", Vex.Flow.Test.Font.size).
         setVerticalJustification(Vex.Flow.Annotation.VerticalJustify.BOTTOM);
   }
-=======
-    return (new Vex.Flow.Annotation(text)).setFont("Times",
-        Vex.Flow.Test.Font.size).setBottom(true); }
->>>>>>> 6c58cd90
 
   var notes = [
     newNote({ keys: ["f/4"], duration: "w"}).
@@ -172,7 +164,6 @@
   Vex.Flow.Formatter.FormatAndDraw(ctx, stave, notes, 100);
   ok(true, "Bottom Annotation");
 }
-<<<<<<< HEAD
 
 Vex.Flow.Test.Annotation.justification = function(options, contextBuilder) {
   var ctx = contextBuilder(options.canvas_sel, 650, 650);
@@ -202,5 +193,3 @@
 
   ok(true, "Test Justification Annotation");
 }
-=======
->>>>>>> 6c58cd90
