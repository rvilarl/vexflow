{
  "name": "vexflow",
  "version": "4.0.0",
  "description": "A JavaScript library for rendering music notation and guitar tablature.",
  "exports": {
    ".": {
      "types": "./build/types/entry/vexflow.d.ts",
      "require": "./build/cjs/vexflow.js",
      "import": "./build/esm/entry/vexflow.js"
    },
    "./bravura": {
      "types": "./build/types/entry/vexflow-bravura.d.ts",
      "require": "./build/cjs/vexflow-bravura.js",
      "import": "./build/esm/entry/vexflow-bravura.js"
    },
    "./gonville": {
      "types": "./build/types/entry/vexflow-gonville.d.ts",
      "require": "./build/cjs/vexflow-gonville.js",
      "import": "./build/esm/entry/vexflow-gonville.js"
    },
    "./petaluma": {
      "types": "./build/types/entry/vexflow-petaluma.d.ts",
      "require": "./build/cjs/vexflow-petaluma.js",
      "import": "./build/esm/entry/vexflow-petaluma.js"
    },
    "./core": {
      "types": "./build/types/entry/vexflow-core.d.ts",
      "require": "./build/cjs/vexflow-core.js",
      "import": "./build/esm/entry/vexflow-core.js"
    },
    "./font/bravura": {
      "types": "./build/types/entry/vexflow-font-bravura.d.ts",
      "require": "./build/cjs/vexflow-font-bravura.js",
      "import": "./build/esm/entry/vexflow-font-bravura.js"
    },
    "./font/gonville": {
      "types": "./build/types/entry/vexflow-font-gonville.d.ts",
      "require": "./build/cjs/vexflow-font-gonville.js",
      "import": "./build/esm/entry/vexflow-font-gonville.js"
    },
    "./font/petaluma": {
      "types": "./build/types/entry/vexflow-font-petaluma.d.ts",
      "require": "./build/cjs/vexflow-font-petaluma.js",
      "import": "./build/esm/entry/vexflow-font-petaluma.js"
    },
    "./font/custom": {
      "types": "./build/types/entry/vexflow-font-custom.d.ts",
      "require": "./build/cjs/vexflow-font-custom.js",
      "import": "./build/esm/entry/vexflow-font-custom.js"
    }
  },
  "main": "./build/cjs/vexflow.js",
  "browser": "./build/cjs/vexflow.js",
  "module": "./build/esm/entry/vexflow.js",
  "types": "./build/types/entry/vexflow.d.ts",
  "unpkg": "./build/cjs/vexflow.js",
  "jsdelivr": "./build/cjs/vexflow.js",
  "repository": {
    "type": "git",
    "url": "https://github.com/0xfe/vexflow.git"
  },
  "author": {
    "name": "Mohit Muthanna Cheppudira",
    "email": "mohit@muthanna.com",
    "url": "https://muthanna.com/"
  },
  "license": "MIT",
  "files": [
    "build",
    "src",
    "entry",
    "!entry/vexflow-debug-with-tests.ts",
    "tests/flow.html",
    "AUTHORS.md"
  ],
  "bugs": {
    "url": "https://github.com/0xfe/vexflow/issues"
  },
  "devDependencies": {
    "@typescript-eslint/eslint-plugin": "^5.4.0",
    "@typescript-eslint/parser": "^5.4.0",
    "canvas": "^2.8.0",
    "circular-dependency-plugin": "^5.2.2",
    "eslint": "^8.3.0",
    "eslint-config-prettier": "^8.3.0",
    "eslint-plugin-import": "^2.25.3",
    "eslint-plugin-prettier": "^4.0.0",
    "eslint-plugin-simple-import-sort": "^7.0.0",
    "glob": "^7.2.0",
    "grunt": "^1.4.1",
    "grunt-bump": "^0.8.0",
    "grunt-cli": "^1.4.3",
    "grunt-concurrent": "^3.0.0",
    "grunt-contrib-clean": "^2.0.0",
    "grunt-contrib-concat": "^2.0.0",
    "grunt-contrib-copy": "^1.0.0",
    "grunt-contrib-qunit": "^5.1.1",
    "grunt-contrib-watch": "^1.1.0",
    "grunt-eslint": "^24.0.0",
    "grunt-force-task": "^3.0.0",
    "grunt-git": "^1.1.1",
    "grunt-typedoc": "^0.2.4",
    "grunt-webpack": "^5.0.0",
    "jsdom": "^18.1.1",
    "jspdf": "^2.4.0",
    "npm": "^8.1.4",
    "opentype.js": "^1.3.4",
    "prettier": "^2.5.0",
    "puppeteer": "^13.0.0",
    "qunit": "^2.17.2",
    "sharp": "^0.29.3",
    "recursive-copy": "^2.0.13",
    "svg2pdf.js": "^2.2.0",
    "ts-loader": "^9.2.6",
    "typedoc": "^0.22.10",
    "typescript": "^4.5.2",
    "webpack": "^5.64.4"
  },
  "scripts": {
    "start": "grunt stage",
    "reference": "grunt reference",
    "lint": "grunt eslint",
    "build:esm": "grunt buildESM",
    "qunit": "grunt test",
<<<<<<< HEAD
    "generate:current": "node ./tools/generate_images.js build ./build/images/current ${VF_GENERATE_OPTIONS}",
    "generate:reference": "node ./tools/generate_images.js reference ./build/images/reference ${VF_GENERATE_OPTIONS}",
=======
    "generate:current": "node   ./tools/generate_png_images.js ../build/cjs ./build/images/current   ${VF_GENERATE_OPTIONS}",
    "generate:reference": "node ./tools/generate_png_images.js ../reference/cjs ./build/images/reference ${VF_GENERATE_OPTIONS}",
>>>>>>> 8cd3b7ea
    "diff:reference": "./tools/visual_regression.sh reference",
    "get:releases": "node ./tools/get_releases.mjs",
    "test": "npm run lint && npm run qunit && npm run generate:current",
    "test:reference": "npm run lint && npm run qunit && npm run generate:current && npm run generate:reference && npm run diff:reference",
    "cache:save:reference": "if [ -d ./build/images/reference ]; then rm -rf ./reference/images && mv ./build/images/reference ./reference/images; fi;",
    "cache:restore:reference": "if [ -d ./reference/images ]; then mv ./reference/images ./build/images/reference; else npm run generate:reference; fi;",
    "test:reference:cache": "npm run cache:save:reference && npm run lint && npm run qunit && npm run generate:current && npm run cache:restore:reference && npm run diff:reference"
  },
  "homepage": "https://vexflow.com/",
  "keywords": [
    "music",
    "notation",
    "piano",
    "guitar",
    "tablature"
  ]
}<|MERGE_RESOLUTION|>--- conflicted
+++ resolved
@@ -122,13 +122,8 @@
     "lint": "grunt eslint",
     "build:esm": "grunt buildESM",
     "qunit": "grunt test",
-<<<<<<< HEAD
     "generate:current": "node ./tools/generate_images.js build ./build/images/current ${VF_GENERATE_OPTIONS}",
     "generate:reference": "node ./tools/generate_images.js reference ./build/images/reference ${VF_GENERATE_OPTIONS}",
-=======
-    "generate:current": "node   ./tools/generate_png_images.js ../build/cjs ./build/images/current   ${VF_GENERATE_OPTIONS}",
-    "generate:reference": "node ./tools/generate_png_images.js ../reference/cjs ./build/images/reference ${VF_GENERATE_OPTIONS}",
->>>>>>> 8cd3b7ea
     "diff:reference": "./tools/visual_regression.sh reference",
     "get:releases": "node ./tools/get_releases.mjs",
     "test": "npm run lint && npm run qunit && npm run generate:current",
