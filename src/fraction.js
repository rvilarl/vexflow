--- conflicted
+++ resolved
@@ -7,15 +7,7 @@
 // @author incompleteopus (modifications)
 
 import { Vex } from './vex';
-<<<<<<< HEAD
 export class Fraction {
-=======
-
-export var Fraction = (function() {
-  function Fraction(numerator, denominator) {
-    this.set(numerator, denominator);
-  }
->>>>>>> ee2565a5
 
   /**
    * GCD: Find greatest common divisor using Euclidean algorithm
