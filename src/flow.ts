import { Accidental } from './accidental';
import { Annotation } from './annotation';
import { Articulation } from './articulation';
import { BarNote } from './barnote';
import { Beam } from './beam';
import { Bend } from './bend';
import { BoundingBox } from './boundingbox';
import { BoundingBoxComputation } from './boundingboxcomputation';
import { ChordSymbol } from './chordsymbol';
import { Clef } from './clef';
import { ClefNote } from './clefnote';
import { Crescendo } from './crescendo';
import { Curve } from './curve';
import { Dot } from './dot';
import { EasyScore } from './easyscore';
import { Element } from './element';
import { Factory } from './factory';
import { Font, Fonts } from './font';
import { Formatter } from './formatter';
import { Fraction } from './fraction';
import { FretHandFinger } from './frethandfinger';
import { GhostNote } from './ghostnote';
import { Glyph } from './glyph';
import { GlyphNote } from './glyphnote';
import { GraceNote } from './gracenote';
import { GraceNoteGroup } from './gracenotegroup';
import { GraceTabNote } from './gracetabnote';
import { KeyManager } from './keymanager';
import { KeySignature } from './keysignature';
import { KeySigNote } from './keysignote';
import { Modifier } from './modifier';
import { ModifierContext } from './modifiercontext';
import { MultiMeasureRest } from './multimeasurerest';
import { Music } from './music';
import { Note } from './note';
import { NoteHead } from './notehead';
import { NoteSubGroup } from './notesubgroup';
import { Ornament } from './ornament';
import { Parser } from './parser';
import { PedalMarking } from './pedalmarking';
import { Registry } from './registry';
import { RenderContext } from './rendercontext';
import { Renderer } from './renderer';
import { RepeatNote } from './repeatnote';
import { Stave } from './stave';
import { Barline } from './stavebarline';
import { StaveConnector } from './staveconnector';
import { StaveHairpin } from './stavehairpin';
import { StaveLine } from './staveline';
import { StaveModifier } from './stavemodifier';
import { StaveNote } from './stavenote';
import { Repetition } from './staverepetition';
import { StaveTempo } from './stavetempo';
import { StaveText } from './stavetext';
import { StaveTie } from './stavetie';
import { Volta } from './stavevolta';
import { Stem } from './stem';
import { StringNumber } from './stringnumber';
import { Stroke } from './strokes';
import { System } from './system';
import { Tables } from './tables';
import { TabNote } from './tabnote';
import { TabSlide } from './tabslide';
import { TabStave } from './tabstave';
import { TabTie } from './tabtie';
import { TextBracket } from './textbracket';
import { TextDynamics } from './textdynamics';
import { TextFont } from './textfont';
import { TextNote } from './textnote';
import { TickContext } from './tickcontext';
import { TimeSignature } from './timesignature';
import { TimeSigNote } from './timesignote';
import { Tremolo } from './tremolo';
import { Tuning } from './tuning';
import { Tuplet } from './tuplet';
import { Vibrato } from './vibrato';
import { VibratoBracket } from './vibratobracket';
import { Voice } from './voice';

export const Flow = {
  Accidental,
  Annotation,
  Articulation,
  Barline,
  BarNote,
  Beam,
  Bend,
  BoundingBox,
  BoundingBoxComputation,
  ChordSymbol,
  Clef,
  ClefNote,
  Crescendo,
  Curve,
  Dot,
  EasyScore,
  Element,
  Factory,
  Font,
  Fonts,
  Formatter,
  Fraction,
  FretHandFinger,
  GhostNote,
  Glyph,
  GlyphNote,
  GraceNote,
  GraceNoteGroup,
  GraceTabNote,
  KeyManager,
  KeySignature,
  KeySigNote,
  Modifier,
  ModifierContext,
  MultiMeasureRest,
  Music,
  Note,
  NoteHead,
  NoteSubGroup,
  Ornament,
  Parser,
  PedalMarking,
  Registry,
  RenderContext,
  Renderer,
  RepeatNote,
  Repetition,
  Stave,
  StaveConnector,
  StaveHairpin,
  StaveLine,
  StaveModifier,
  StaveNote,
  StaveTempo,
  StaveText,
  StaveTie,
  Stem,
  StringNumber,
  Stroke,
  System,
  TabNote,
  TabSlide,
  TabStave,
  TabTie,
  TextBracket,
  TextDynamics,
  TextFont,
  TextNote,
  TickContext,
  TimeSignature,
  TimeSigNote,
  Tremolo,
  Tuning,
  Tuplet,
  Vibrato,
  VibratoBracket,
  Voice,
  Volta,

  // BUILD and VERSION are set by webpack. See: Gruntfile.js.
  BUILD: '',
  VERSION: '',

  get DEFAULT_FONT_STACK(): Font[] {
    return Tables.DEFAULT_FONT_STACK;
  },
  set DEFAULT_FONT_STACK(value: Font[]) {
    Tables.DEFAULT_FONT_STACK = value;
  },
  get DEFAULT_NOTATION_FONT_SCALE(): number {
    return Tables.DEFAULT_NOTATION_FONT_SCALE;
  },
  set DEFAULT_NOTATION_FONT_SCALE(value: number) {
    Tables.DEFAULT_NOTATION_FONT_SCALE = value;
  },
  get DEFAULT_TABLATURE_FONT_SCALE(): number {
    return Tables.DEFAULT_TABLATURE_FONT_SCALE;
  },
  set DEFAULT_TABLATURE_FONT_SCALE(value: number) {
    Tables.DEFAULT_TABLATURE_FONT_SCALE = value;
  },
  get RESOLUTION(): number {
    return Tables.RESOLUTION;
  },
  set RESOLUTION(value: number) {
    Tables.RESOLUTION = value;
  },
  get SLASH_NOTEHEAD_WIDTH(): number {
    return Tables.SLASH_NOTEHEAD_WIDTH;
  },
  set SLASH_NOTEHEAD_WIDTH(value: number) {
    Tables.SLASH_NOTEHEAD_WIDTH = value;
  },
  get STAVE_LINE_DISTANCE(): number {
    return Tables.STAVE_LINE_DISTANCE;
  },
  set STAVE_LINE_DISTANCE(value: number) {
    Tables.STAVE_LINE_DISTANCE = value;
  },
  get STAVE_LINE_THICKNESS(): number {
    return Tables.STAVE_LINE_THICKNESS;
  },
  set STAVE_LINE_THICKNESS(value: number) {
    Tables.STAVE_LINE_THICKNESS = value;
  },
  get STEM_HEIGHT(): number {
    return Tables.STEM_HEIGHT;
  },
  set STEM_HEIGHT(value: number) {
    Tables.STEM_HEIGHT = value;
  },
  get STEM_WIDTH(): number {
<<<<<<< HEAD
    return Tables.STEM_WIDTH;
=======
    return Tables.STEM_HEIGHT;
>>>>>>> ffeb8ddb
  },
  set STEM_WIDTH(value: number) {
    Tables.STEM_WIDTH = value;
  },
  get TIME4_4(): { num_beats: number; beat_value: number; resolution: number } {
    return Tables.TIME4_4;
  },
  set TIME4_4(value: { num_beats: number; beat_value: number; resolution: number }) {
    Tables.TIME4_4 = value;
  },
  get accidentalMap(): Record<string, { code: string; parenRightPaddingAdjustment: number }> {
    return Tables.accidentalMap;
  },
  get unicode(): Record<string, string> {
    return Tables.unicode;
  },
  keySignature(spec: string): { type: string; line: number }[] {
    return Tables.keySignature(spec);
  },
<<<<<<< HEAD
=======
  clefProperties(clef: string): { line_shift: number } {
    return Tables.clefProperties(clef);
  },
  keyProperties(key: string, clef?: string, params?: any): any {
    return Tables.keyProperties(key, clef, params);
  },
  durationToTicks(duration: string): number {
    return Tables.durationToTicks(duration);
  },
>>>>>>> ffeb8ddb
};<|MERGE_RESOLUTION|>--- conflicted
+++ resolved
@@ -210,11 +210,7 @@
     Tables.STEM_HEIGHT = value;
   },
   get STEM_WIDTH(): number {
-<<<<<<< HEAD
     return Tables.STEM_WIDTH;
-=======
-    return Tables.STEM_HEIGHT;
->>>>>>> ffeb8ddb
   },
   set STEM_WIDTH(value: number) {
     Tables.STEM_WIDTH = value;
@@ -234,8 +230,6 @@
   keySignature(spec: string): { type: string; line: number }[] {
     return Tables.keySignature(spec);
   },
-<<<<<<< HEAD
-=======
   clefProperties(clef: string): { line_shift: number } {
     return Tables.clefProperties(clef);
   },
@@ -245,5 +239,4 @@
   durationToTicks(duration: string): number {
     return Tables.durationToTicks(duration);
   },
->>>>>>> ffeb8ddb
 };