--- conflicted
+++ resolved
@@ -5,11 +5,7 @@
 import { FontInfo } from './font';
 import { Modifier } from './modifier';
 import { ModifierContextState } from './modifiercontext';
-<<<<<<< HEAD
-import { Tables } from './tables';
-=======
 import { TextFormatter } from './textformatter';
->>>>>>> f47e9f80
 import { TabNote } from './tabnote';
 import { RuntimeError } from './util';
 
