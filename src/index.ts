--- conflicted
+++ resolved
@@ -1,8 +1,6 @@
-<<<<<<< HEAD
-=======
 // [VexFlow](https://vexflow.com) - Copyright (c) Mohit Muthanna 2010.
+// MIT License
 
->>>>>>> 871f4a77
 import { Vex } from './vex';
 
 export * from './accidental';
