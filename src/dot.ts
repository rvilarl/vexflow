--- conflicted
+++ resolved
@@ -38,7 +38,11 @@
 
       // If it's a StaveNote
       if (note instanceof StaveNote) {
-        props = note.getKeyProps()[dot.getIndex()];
+        const index = dot.getIndex();
+        if (index === undefined) {
+            throw new RuntimeError('NoIndex');
+        }
+        props = note.getKeyProps()[index];
         shift = note.getRightDisplacedHeadPx();
       } else if (note instanceof TabNote) {
         // Else it's a TabNote
@@ -144,12 +148,6 @@
     const ctx = this.checkContext();
     this.checkAttachedNote();
     this.setRendered();
-<<<<<<< HEAD
-=======
-    if (!this.note || this.index === undefined) {
-      throw new RuntimeError('NoNoteIndex', 'Drawing a dot requires a note and an index.');
-    }
->>>>>>> faf894c4
 
     const note = this.getNote();
     const stave = note.checkStave();
