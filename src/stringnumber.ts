--- conflicted
+++ resolved
@@ -10,12 +10,9 @@
 import { Note } from './note';
 import { Renderer } from './renderer';
 import { Stem } from './stem';
-<<<<<<< HEAD
+import { StemmableNote } from './stemmablenote';
+import { Tables } from './tables';
 import { Category, isStaveNote, isStemmableNote } from './typeguard';
-=======
-import { isStemmableNote, StemmableNote } from './stemmablenote';
-import { Tables } from './tables';
->>>>>>> 08045814
 import { RuntimeError } from './util';
 
 export class StringNumber extends Modifier {
