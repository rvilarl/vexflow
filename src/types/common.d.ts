--- conflicted
+++ resolved
@@ -93,17 +93,5 @@
   /**
    * canvas returns TextMetrics, SVG returns SVGRect, Raphael returns {width : number, height : number}. Only width is used throughout VexFlow.
    */
-<<<<<<< HEAD
-  measureText(text: string): { width: number };
-=======
   measureText(text: string): { width: number; height: number };
-}
-
-/** TODO: Move to ModifierContext */
-export interface ModifierContextState {
-  right_shift: number;
-  left_shift: number;
-  text_line: number;
-  top_text_line: number;
->>>>>>> 23815017
 }