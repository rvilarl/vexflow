// Vex Music Notation
// Mohit Muthanna <mohit@muthanna.com>
//
// Copyright Mohit Muthanna 2010

/** @constructor */
Vex.Flow.Formatter = function(){
  this.minTotalWidth = 0;
  this.hasMinTotalWidth = false;
  this.minTicks = null;
  this.pixelsPerTick = 0;
  this.totalTicks = new Vex.Flow.Fraction(0, 1);
  this.tContexts = null;
  this.mContexts = null;

  this.render_options = {
    perTickableWidth: 15,
    maxExtraWidthPerTickable: 40
  };
}

// Helper function to format and draw a single voice
Vex.Flow.Formatter.FormatAndDraw = function(ctx, stave, notes) {
  var voice = new Vex.Flow.Voice(Vex.Flow.TIME4_4).
    setMode(Vex.Flow.Voice.Mode.SOFT);
  voice.addTickables(notes);

  var formatter = new Vex.Flow.Formatter().joinVoices([voice]).
    formatToStave([voice], stave);

  voice.draw(ctx, stave);
}

// Helper function to format and draw a single voice
Vex.Flow.Formatter.FormatAndDrawTab = function(ctx,
    tabstave, stave, tabnotes, notes) {

  var notevoice = new Vex.Flow.Voice(Vex.Flow.TIME4_4).
    setMode(Vex.Flow.Voice.Mode.SOFT);
  notevoice.addTickables(notes);

  var tabvoice = new Vex.Flow.Voice(Vex.Flow.TIME4_4).
    setMode(Vex.Flow.Voice.Mode.SOFT);
  tabvoice.addTickables(tabnotes);

  var formatter = new Vex.Flow.Formatter().
    joinVoices([notevoice]).
    joinVoices([tabvoice]).
    formatToStave([notevoice,tabvoice], stave);

  notevoice.draw(ctx, stave);
  tabvoice.draw(ctx, tabstave);

  // Draw a connector between tab and note staves.
  (new Vex.Flow.StaveConnector(stave, tabstave)).setContext(ctx).draw();
}

<<<<<<< HEAD
Vex.Flow.Formatter.prototype.preCalculateMinTotalWidth = function(voices) {
  if (this.hasMinTotalWidth) return;

  if (!this.tContexts) {
    if (!voices) {
      throw new Vex.RERR("BadArgument",
                         "'voices' required to run preCalculateMinTotalWidth");
    }

    this.createTickContexts(voices);
  }

  var contexts = this.tContexts;
  var contextList = contexts.list;
  var contextMap = contexts.map;

  this.minTotalWidth = 0;

  // Go through each tick context and calculate total width.
  for (var i = 0; i < contextList.length; ++i) {
    var context = contextMap[contextList[i]];

    // preFormat() gets them to descend down to their tickables and modifier
    // contexts, and calculate their widths.
    context.preFormat();
    this.minTotalWidth += context.getWidth();
  }

  this.hasMinTotalWidth = true;

  return this.minTotalWidth;
}

Vex.Flow.Formatter.prototype.getMinTotalWidth = function() {
  if (!this.hasMinTotalWidth) {
    throw new Vex.RERR("NoMinTotalWidth",
        "Need to call 'preCalculateMinTotalWidth' or 'preFormat' before" +
        " calling 'getMinTotalWidth'");
  }

  return this.minTotalWidth;
}

=======
>>>>>>> bc6c51e1
/**
 * Take a set of voices and place aligned tickables in the same modifier
 * context.
 */
Vex.Flow.Formatter.createContexts = function(voices, context_type, add_fn) {
  if (!voices || !voices.length) {
    throw new Vex.RERR("BadArgument", "No voices to format");
  }

  var totalTicks = voices[0].getTotalTicks();
  var tickToContextMap = {};
  var tickList = [];

  var resolutionMultiplier = 1;

  // Find out highest common multiple of resolution multipliers.
  // The purpose of this is to find out a common denominator
  // for all fractional tick values in all tickables of all voices,
  // so that the values can be expanded and the numerator used
  // as an integer tick value.
  for (var i = 0; i < voices.length; ++i) {
    var voice = voices[i];
    if (voice.getTotalTicks().value() != totalTicks.value()) {
      throw new Vex.RERR("TickMismatch",
          "Voices should have same time signature.");
    }

<<<<<<< HEAD
    if (voice.getMode() == Vex.Flow.Voice.Mode.STRICT && !voice.isComplete())
      throw new Vex.RERR("IncompleteVoice",
        "Voice does not have enough notes.")
=======
    if (!voice.isComplete()) {
      throw new Vex.RERR("IncompleteVoice",
        "Voice does not have enough notes.");
    }

    var lcm = Vex.Flow.Fraction.LCM(resolutionMultiplier,
        voice.getResolutionMultiplier());
    if (resolutionMultiplier < lcm) {
      resolutionMultiplier = lcm;
    }
  }

  for (var i = 0; i < voices.length; ++i) {
    var voice = voices[i];
>>>>>>> bc6c51e1

    var tickables = voice.getTickables();

    // Use resolution multiplier as denominator to expand ticks
    // to suitable integer values, so that no additional expansion
    // of fractional tick values is needed.
    var ticksUsed = new Vex.Flow.Fraction(0, resolutionMultiplier);

    for (var j = 0; j < tickables.length; ++j) {
      var tickable = tickables[j];

      var integerTicks = ticksUsed.numerator;

      // If we have no tick context for this tick, create one
      if (!tickToContextMap[integerTicks])
        tickToContextMap[integerTicks] = new context_type();

      // Add this tickable to the TickContext
      add_fn(tickable, tickToContextMap[integerTicks]);

      // Maintain a sorted list of tick contexts
      tickList.push(integerTicks);

      ticksUsed.add(tickable.getTicks());
    }
  }

  return {
    map: tickToContextMap,
    list: Vex.SortAndUnique(tickList, function(a, b) { return a - b; },
        function(a, b) { return a === b; } ),
    resolutionMultiplier: resolutionMultiplier
  };
}

Vex.Flow.Formatter.prototype.getMinTotalWidth = function() {
  return this.minTotalWidth;
}

Vex.Flow.Formatter.prototype.createModifierContexts = function(voices) {
  var contexts = Vex.Flow.Formatter.createContexts(voices,
      Vex.Flow.ModifierContext,
      function(tickable, context) {
        tickable.addToModifierContext(context);
      });
  this.mContexts = contexts;
  return contexts;
}

/**
 * Take a set of voices and place aligned tickables in the same modifier
 * tick context.
 */
Vex.Flow.Formatter.prototype.createTickContexts = function(voices) {
  var contexts = Vex.Flow.Formatter.createContexts(voices,
      Vex.Flow.TickContext,
      function(tickable, context) { context.addTickable(tickable); });

  this.totalTicks = voices[0].getTicksUsed().clone();
  this.tContexts = contexts;
  return contexts;
}

/**
 * Take a set of tick contexts and align their X-positions and space usage.
 */
Vex.Flow.Formatter.prototype.preFormat = function(justifyWidth) {
  var contexts = this.tContexts;
  var contextList = contexts.list;
  var contextMap = contexts.map;

  this.minTotalWidth = 0;
  // Go through each tick context and calculate smallest ticks.
  for (var i = 0; i < contextList.length; ++i) {
    var context = contextMap[contextList[i]];

    // preFormat() gets them to descend down to their tickables and modifier
    // contexts, and calculate their widths.
    context.preFormat();
    this.minTotalWidth += context.getWidth();

    var minTicks = context.getMinTicks();
    if (i == 0) this.minTicks = minTicks;
    if (minTicks.value() < this.minTicks.value()) {
      this.minTicks = minTicks;
    }
  }

<<<<<<< HEAD
  this.hasMinTotalWidth = true;

  if (justifyWidth < this.minTotalWidth) throw new Vex.RERR("NoRoomForNotes",
=======
  if (justifyWidth < this.minTotalWidth) {
    throw new Vex.RERR("NoRoomForNotes",
>>>>>>> bc6c51e1
      "Justification width too small to fit all notes: " +
      justifyWidth + " < " + this.minTotalWidth);
  }

  // Figure out how many pixels to allocate per tick.
  var justified = false;
  if (justifyWidth) {
    this.pixelsPerTick = justifyWidth /
      (this.totalTicks.value() * contexts.resolutionMultiplier);
    justified = true;
  } else {
    this.pixelsPerTick = this.render_options.perTickableWidth /
      (this.minTicks.value() * contexts.resolutionMultiplier);
  }

  // Now distribute the ticks to each tick context, and assign them their
  // own X positions.
  var x = 0;
  var white_space = 0; // White space to right of previous note
  var tick_space = 0;  // Pixels from prev note x-pos to curent note x-pos
  var prev_tick = 0;
  var prev_width = 0;
  var lastMetrics = null;

  for (var i = 0; i < contextList.length; ++i) {
    var tick = contextList[i];
    var context = contextMap[tick];
    var thisMetrics = context.getMetrics();
    var width = context.getWidth();
    var minTicks = context.getMinTicks().value();
    var min_x = 0;

    // TODO: Try modifying (minTicks * this.pixelsPerTick) to adjust spacing
    var pixels_used = Math.max(width, minTicks * this.pixelsPerTick);
    pixels_used = Math.min(width + 20, pixels_used);

    // Pixels to next note x position
    tick_space = (tick - prev_tick) * this.pixelsPerTick;

    // Calculate note x position
    var set_x = x + tick_space;

    // Calculate the minimum next note position to allow for right modifiers
    if (lastMetrics != null) {
      min_x = x + (prev_width - lastMetrics.extraLeftPx);
    }

    // Determine the space required for the previous tick
    // The shouldIgnoreTicks part is a dirty heuristic to accomodate for bar
    // lines. Really, there shouldn't be bar lines inside measures. Bar lines
    // should be implemented with distinct measures.
    set_x = context.shouldIgnoreTicks() ?
        (min_x + context.getWidth()) : Math.max(set_x, min_x);

    // Determine pixels needed for left modifiers
    var left_px = thisMetrics.extraLeftPx;

    // Determine white space to right of previous tick
    if (lastMetrics != null) {
      white_space = (set_x - x) - (prev_width -
                                   lastMetrics.extraLeftPx);
    }

    if (i > 0) {
      if (white_space > 0) {
        if (white_space >= left_px) {
          // Have enough white space for left modifiers - no offset needed
          left_px = 0;
        } else {
          // Decrease left modifier offset by amount of white space
          left_px -= white_space;
        }
      }
    }

    // Adjust the tick x position with the left modifier offset
    set_x += left_px;

    context.setX(set_x);
    context.setPixelsUsed(pixels_used);  // ??? Not sure this is neeeded

    lastMetrics = thisMetrics;
    prev_width = width;
    prev_tick = tick;
    x = set_x;
  }
}

Vex.Flow.Formatter.prototype.joinVoices = function(voices) {
  this.createModifierContexts(voices);
  this.hasMinTotalWidth = false;
  return this;
}

Vex.Flow.Formatter.prototype.format = function(voices, justifyWidth) {
  this.createTickContexts(voices);
  this.preFormat(justifyWidth);
  return this;
}

Vex.Flow.Formatter.prototype.formatToStave = function(voices, stave) {
  var voice_width = (stave.getNoteEndX() - stave.getNoteStartX()) - 10;
  this.createTickContexts(voices);
  this.preFormat(voice_width);
  return this;
}
<|MERGE_RESOLUTION|>--- conflicted
+++ resolved
@@ -55,7 +55,6 @@
   (new Vex.Flow.StaveConnector(stave, tabstave)).setContext(ctx).draw();
 }
 
-<<<<<<< HEAD
 Vex.Flow.Formatter.prototype.preCalculateMinTotalWidth = function(voices) {
   if (this.hasMinTotalWidth) return;
 
@@ -99,16 +98,13 @@
   return this.minTotalWidth;
 }
 
-=======
->>>>>>> bc6c51e1
 /**
  * Take a set of voices and place aligned tickables in the same modifier
  * context.
  */
 Vex.Flow.Formatter.createContexts = function(voices, context_type, add_fn) {
-  if (!voices || !voices.length) {
-    throw new Vex.RERR("BadArgument", "No voices to format");
-  }
+  if (!voices || !voices.length) throw new Vex.RERR("BadArgument",
+      "No voices to format");
 
   var totalTicks = voices[0].getTotalTicks();
   var tickToContextMap = {};
@@ -128,15 +124,9 @@
           "Voices should have same time signature.");
     }
 
-<<<<<<< HEAD
     if (voice.getMode() == Vex.Flow.Voice.Mode.STRICT && !voice.isComplete())
       throw new Vex.RERR("IncompleteVoice",
         "Voice does not have enough notes.")
-=======
-    if (!voice.isComplete()) {
-      throw new Vex.RERR("IncompleteVoice",
-        "Voice does not have enough notes.");
-    }
 
     var lcm = Vex.Flow.Fraction.LCM(resolutionMultiplier,
         voice.getResolutionMultiplier());
@@ -147,7 +137,6 @@
 
   for (var i = 0; i < voices.length; ++i) {
     var voice = voices[i];
->>>>>>> bc6c51e1
 
     var tickables = voice.getTickables();
 
@@ -181,10 +170,6 @@
         function(a, b) { return a === b; } ),
     resolutionMultiplier: resolutionMultiplier
   };
-}
-
-Vex.Flow.Formatter.prototype.getMinTotalWidth = function() {
-  return this.minTotalWidth;
 }
 
 Vex.Flow.Formatter.prototype.createModifierContexts = function(voices) {
@@ -236,17 +221,11 @@
     }
   }
 
-<<<<<<< HEAD
   this.hasMinTotalWidth = true;
 
   if (justifyWidth < this.minTotalWidth) throw new Vex.RERR("NoRoomForNotes",
-=======
-  if (justifyWidth < this.minTotalWidth) {
-    throw new Vex.RERR("NoRoomForNotes",
->>>>>>> bc6c51e1
       "Justification width too small to fit all notes: " +
       justifyWidth + " < " + this.minTotalWidth);
-  }
 
   // Figure out how many pixels to allocate per tick.
   var justified = false;
@@ -287,9 +266,8 @@
     var set_x = x + tick_space;
 
     // Calculate the minimum next note position to allow for right modifiers
-    if (lastMetrics != null) {
-      min_x = x + (prev_width - lastMetrics.extraLeftPx);
-    }
+    if (lastMetrics != null)
+      min_x = x + prev_width - lastMetrics.extraLeftPx;
 
     // Determine the space required for the previous tick
     // The shouldIgnoreTicks part is a dirty heuristic to accomodate for bar
@@ -349,4 +327,4 @@
   this.createTickContexts(voices);
   this.preFormat(voice_width);
   return this;
-}
+}