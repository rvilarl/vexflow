// [VexFlow](http://vexflow.com) - Copyright (c) Mohit Muthanna 2010.
//
// ## Description
//
// This file implements `GraceNoteGroup` which is used to format and
// render grace notes.

<<<<<<< HEAD
import { Vex } from './vex';
=======
import { RuntimeError, log } from './util';
>>>>>>> 268cd9a0
import { Flow } from './tables';
import { Modifier } from './modifier';
import { Formatter } from './formatter';
import { Voice } from './voice';
import { Beam } from './beam';
import { StaveTie } from './stavetie';
import { TabTie } from './tabtie';
import { StaveNote } from './stavenote';
import { Note } from './note';
import { StemmableNote } from './stemmablenote';
import { ModifierContextState } from './modifiercontext';
import { RenderContext } from './types/common';

// To enable logging for this class. Set `GraceNoteGroup.DEBUG` to `true`.
function L(
  // eslint-disable-next-line
<<<<<<< HEAD
  ...args: any
) {
  if (GraceNoteGroup.DEBUG) Vex.L('Vex.Flow.GraceNoteGroup', args);
=======
  ...args: any) {
  if (GraceNoteGroup.DEBUG) log('Vex.Flow.GraceNoteGroup', args);
>>>>>>> 268cd9a0
}

/** GraceNoteGroup is used to format and render grace notes. */
export class GraceNoteGroup extends Modifier {
  static DEBUG: boolean;

  protected readonly voice: Voice;
  protected readonly grace_notes: StemmableNote[];
  protected readonly show_slur?: boolean;

  protected preFormatted: boolean;
  protected formatter: Formatter;
  protected render_options: { slur_y_shift: number };
  protected slur?: StaveTie | TabTie;
  protected beams: Beam[];

  static get CATEGORY(): string {
    return 'gracenotegroups';
  }

  /** Arranges groups inside a `ModifierContext`. */
  static format(gracenote_groups: GraceNoteGroup[], state: ModifierContextState): boolean {
    const group_spacing_stave = 4;
    const group_spacing_tab = 0;

    if (!gracenote_groups || gracenote_groups.length === 0) return false;

    const group_list = [];
    let prev_note = null;
    let shiftL = 0;

    for (let i = 0; i < gracenote_groups.length; ++i) {
      const gracenote_group = gracenote_groups[i];
      const note = gracenote_group.getNote();
      const is_stavenote = note.getCategory() === StaveNote.CATEGORY;
      const spacing = is_stavenote ? group_spacing_stave : group_spacing_tab;

      if (is_stavenote && note !== prev_note) {
        // Iterate through all notes to get the displaced pixels
        for (let n = 0; n < note.keys.length; ++n) {
          shiftL = Math.max(note.getLeftDisplacedHeadPx(), shiftL);
        }
        prev_note = note;
      }

      group_list.push({ shift: shiftL, gracenote_group, spacing });
    }

    // If first note left shift in case it is displaced
    let group_shift = group_list[0].shift;
    let formatWidth;
    for (let i = 0; i < group_list.length; ++i) {
      const gracenote_group = group_list[i].gracenote_group;
      gracenote_group.preFormat();
      formatWidth = gracenote_group.getWidth() + group_list[i].spacing;
      group_shift = Math.max(formatWidth, group_shift);
    }

    for (let i = 0; i < group_list.length; ++i) {
      const gracenote_group = group_list[i].gracenote_group;
      formatWidth = gracenote_group.getWidth() + group_list[i].spacing;
      gracenote_group.setSpacingFromNextModifier(group_shift - Math.min(formatWidth, group_shift));
    }

    state.left_shift += group_shift;
    return true;
  }

  //** `GraceNoteGroup` inherits from `Modifier` and is placed inside a `ModifierContext`. */
  constructor(grace_notes: StemmableNote[], show_slur?: boolean) {
    super();
    this.setAttribute('type', 'GraceNoteGroup');

    this.position = Modifier.Position.LEFT;
    this.grace_notes = grace_notes;
    this.width = 0;

    this.preFormatted = false;

    this.show_slur = show_slur;
    this.slur = undefined;

    this.formatter = new Formatter();
    this.voice = new Voice({
      num_beats: 4,
      beat_value: 4,
      resolution: Flow.RESOLUTION,
    }).setStrict(false);

    this.render_options = {
      slur_y_shift: 0,
    };

    this.beams = [];

    this.voice.addTickables(this.grace_notes);

    return this;
  }

  getCategory(): string {
    return GraceNoteGroup.CATEGORY;
  }

  preFormat(): void {
    if (this.preFormatted) return;

    this.formatter.joinVoices([this.voice]).format([this.voice], 0, {});
    this.setWidth(this.formatter.getMinTotalWidth());
    this.preFormatted = true;
  }

  beamNotes(grace_notes?: StemmableNote[]): this {
    grace_notes = grace_notes || this.grace_notes;
    if (grace_notes.length > 1) {
      const beam = new Beam(grace_notes);

      beam.render_options.beam_width = 3;
      beam.render_options.partial_beam_length = 4;

      this.beams.push(beam);
    }

    return this;
  }

  setWidth(width: number): this {
    this.width = width;
    return this;
  }

  getWidth(): number {
    return this.width;
  }

  getGraceNotes(): Note[] {
    return this.grace_notes;
  }

  draw(): void {
    const ctx: RenderContext = this.checkContext();
    const note = this.checkAttachedNote();
    this.setRendered();

    L('Drawing grace note group for:', note);

    this.alignSubNotesWithNote(this.getGraceNotes(), note); // Modifier function

    // Draw notes
    this.grace_notes.forEach((graceNote) => {
      graceNote.setContext(ctx).draw();
    });

    // Draw beam
    this.beams.forEach((beam) => {
      beam.setContext(ctx).draw();
    });

    if (this.show_slur) {
      // Create and draw slur
      const is_stavenote = note.getCategory() === StaveNote.CATEGORY;
      const TieClass = is_stavenote ? StaveTie : TabTie;

      this.slur = new TieClass({
        last_note: this.grace_notes[0],
        first_note: note,
        first_indices: [0],
        last_indices: [0],
      });

      this.slur.render_options.cp2 = 12;
      this.slur.render_options.y_shift = (is_stavenote ? 7 : 5) + this.render_options.slur_y_shift;
      this.slur.setContext(ctx).draw();
    }
  }
}<|MERGE_RESOLUTION|>--- conflicted
+++ resolved
@@ -5,11 +5,7 @@
 // This file implements `GraceNoteGroup` which is used to format and
 // render grace notes.
 
-<<<<<<< HEAD
-import { Vex } from './vex';
-=======
 import { RuntimeError, log } from './util';
->>>>>>> 268cd9a0
 import { Flow } from './tables';
 import { Modifier } from './modifier';
 import { Formatter } from './formatter';
@@ -26,14 +22,8 @@
 // To enable logging for this class. Set `GraceNoteGroup.DEBUG` to `true`.
 function L(
   // eslint-disable-next-line
-<<<<<<< HEAD
-  ...args: any
-) {
-  if (GraceNoteGroup.DEBUG) Vex.L('Vex.Flow.GraceNoteGroup', args);
-=======
   ...args: any) {
   if (GraceNoteGroup.DEBUG) log('Vex.Flow.GraceNoteGroup', args);
->>>>>>> 268cd9a0
 }
 
 /** GraceNoteGroup is used to format and render grace notes. */
