--- conflicted
+++ resolved
@@ -286,14 +286,9 @@
     this.checkAttachedNote();
     this.setRendered();
 
-<<<<<<< HEAD
-    const { index, position, glyph, text_line: textLine } = this;
+    const index = this.index as number; // this.checkAttachedNote() already verified this.index.
+    const { position, glyph, text_line: textLine } = this;
     const canSitBetweenLines = this.articulation?.between_lines ?? false;
-=======
-    if (!note || index == null) {
-      throw new RuntimeError('NoAttachedNote', "Can't draw Articulation without a note and index.");
-    }
->>>>>>> faf894c4
 
     const note = this.getNote();
 
