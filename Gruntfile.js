--- conflicted
+++ resolved
@@ -42,7 +42,7 @@
         format: 'umd',
         moduleName: 'Vex',
         sourceMap: true,
-<<<<<<< HEAD
+        sourceMapFile: TARGET_RAW,
         plugins: function() {
           return [
             babel({
@@ -50,9 +50,6 @@
             })
           ];
         }
-=======
-        sourceMapFile: TARGET_RAW
->>>>>>> 6bf5fdee
       },
       files: {
         src: MODULE_ENTRY,
