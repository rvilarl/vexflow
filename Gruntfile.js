const path = require('path');

module.exports = (grunt) => {
  const BANNER = [
    '/**',
    ' * VexFlow <%= pkg.version %> built on <%= grunt.template.today("yyyy-mm-dd") %>.',
    ' * Copyright (c) 2010 Mohit Muthanna Cheppudira <mohit@muthanna.com>',
    ' *',
    ' * http://www.vexflow.com  http://github.com/0xfe/vexflow',
    ' */',
  ].join('\n');
  const BASE_DIR = __dirname;
  const BUILD_DIR = path.join(BASE_DIR, 'build');
  const RELEASE_DIR = path.join(BASE_DIR, 'releases');
  const MODULE_ENTRY = path.join(BASE_DIR, 'src/index.js');
  const TARGET_RAW = path.join(BUILD_DIR, 'vexflow-debug.js');
  const TARGET_MIN = path.join(BUILD_DIR, 'vexflow-min.js');
  const TARGET_TESTS = path.join(BUILD_DIR, 'vexflow-tests.js');

  const SOURCES = ['src/*.js', '!src/header.js', '!src/container.js'];

  const TEST_SOURCES = [
    'tests/vexflow_test_helpers.js',
    'tests/mocks.js',
    'tests/*_tests.js',
    'tests/run.js',
  ];

<<<<<<< HEAD
  const webpackCommon = {
    entry: MODULE_ENTRY,
    output: {
      path: BUILD_DIR,
      filename: 'vexflow-debug.js',
      library: 'Vex',
      libraryTarget: 'umd',
    },
    devtool: 'source-map',
    module: {
      loaders: [
        {
          test: /\.js?$/,
          exclude: /(node_modules|bower_components)/,
          loader: 'babel',
          query: {
            presets: ['es2015'],
            'plugins': ['add-module-exports', 'transform-object-assign'],
=======
  function webpackConfig(target, preset) {
    return {
      entry: MODULE_ENTRY,
      output: {
        path: '/',
        filename: target,
        library: 'Vex',
        libraryTarget: 'umd',
      },
      devtool: 'source-map',
      module: {
        loaders: [
          {
            test: /\.js?$/,
            exclude: /(node_modules|bower_components)/,
            loader: 'babel',
            query: {
              presets: [preset],
              'plugins': ['add-module-exports', 'transform-object-assign'],
            },
>>>>>>> 27eb588f
          },
        ],
      },
    };
  }

  const webpackCommon = webpackConfig(TARGET_RAW, 'es2015');

  // Unsupported build for IE versions <11
  const TARGET_LEGACY_RAW = path.join(BUILD_DIR, 'vexflow-legacy-debug.js')
  const TARGET_LEGACY_MIN = path.join(BUILD_DIR, 'vexflow-legacy-min.js')
  const webpackLegacy = webpackConfig(TARGET_LEGACY_RAW, 'es2015-loose');

  grunt.initConfig({
    pkg: grunt.file.readJSON('package.json'),
    concat: {
      options: {
        banner: BANNER,
        sourceMap: true,
      },
      tests: {
        src: TEST_SOURCES,
        dest: TARGET_TESTS,
      },
    },
    webpack: {
      build: webpackCommon,
      buildLegacy: webpackLegacy,
      watch: Object.assign({}, webpackCommon, {
        watch: true,
        keepalive: true,
        watchDelay: 0,
      }),
    },
    uglify: {
      options: {
        banner: BANNER,
        sourceMap: true,
      },
      build: {
        src: TARGET_RAW,
        dest: TARGET_MIN,
      },
      buildLegacy: {
        src: TARGET_LEGACY_RAW,
        dest: TARGET_LEGACY_MIN
      }
    },
    eslint: {
      target: SOURCES,
      options: {
        configFile: '.eslintrc.json',
      },
    },
    qunit: {
      files: ['tests/flow.html'],
    },
    watch: {
      tests: {
        files: ['tests/*'],
        tasks: ['concat:tests'],
        options: {
          interrupt: true,
        },
      },
    },
    copy: {
      release: {
        files: [
          {
            expand: true,
            dest: RELEASE_DIR,
            cwd: BUILD_DIR,
            src: ['*.js', 'docs/**', '*.map'],
          },
        ],
      },
    },
    docco: {
      src: SOURCES,
      options: {
        layout: 'linear',
        output: 'build/docs',
      },
    },
    gitcommit: {
      releases: {
        options: {
          message: 'Committing release binaries for new version: <%= pkg.version %>',
          verbose: true,
        },
        files: [
          {
            src: [`${RELEASE_DIR}/*.js`, `${RELEASE_DIR}/*.map`],
            expand: true,
          },
        ],
      },
    },
    bump: {
      options: {
        files: ['package.json', 'component.json'],
        commitFiles: ['package.json', 'component.json'],
        updateConfigs: ['pkg'],
        createTag: false,
        push: false,
      },
    },
    release: {
      options: {
        bump: false,
        commit: false,
      },
    },
    clean: [BUILD_DIR],
  });

  // Load the plugin that provides the "uglify" task.
  grunt.loadNpmTasks('grunt-contrib-concat');
  grunt.loadNpmTasks('grunt-contrib-uglify');
  grunt.loadNpmTasks('grunt-contrib-watch');
  grunt.loadNpmTasks('grunt-contrib-qunit');
  grunt.loadNpmTasks('grunt-contrib-copy');
  grunt.loadNpmTasks('grunt-contrib-clean');
  grunt.loadNpmTasks('grunt-contrib-docco');
  grunt.loadNpmTasks('grunt-release');
  grunt.loadNpmTasks('grunt-bump');
  grunt.loadNpmTasks('grunt-git');
  grunt.loadNpmTasks('grunt-eslint');
  grunt.loadNpmTasks('grunt-webpack');

  // Default task(s).
  grunt.registerTask('default', ['eslint', 'webpack:build', 'concat', 'uglify:build', 'docco']);
  grunt.registerTask('buildLegacy', ['webpack:buildLegacy', 'uglify:buildLegacy']);
  grunt.registerTask('test', 'Run qunit tests.', ['webpack:build', 'concat', 'qunit']);

  // Release current build.
  grunt.registerTask('stage', 'Stage current binaries to releases/.', () => {
    grunt.task.run('default');
    grunt.task.run('buildLegacy');
    grunt.task.run('qunit'); 
    grunt.task.run('copy:release');
  });

  // Increment package version and publish to NPM.
  grunt.registerTask('publish', 'Publish VexFlow NPM.', () => {
    grunt.task.run('bump');
    grunt.task.run('stage');
    grunt.task.run('gitcommit:releases');
    grunt.task.run('release');
  });
};<|MERGE_RESOLUTION|>--- conflicted
+++ resolved
@@ -26,26 +26,6 @@
     'tests/run.js',
   ];
 
-<<<<<<< HEAD
-  const webpackCommon = {
-    entry: MODULE_ENTRY,
-    output: {
-      path: BUILD_DIR,
-      filename: 'vexflow-debug.js',
-      library: 'Vex',
-      libraryTarget: 'umd',
-    },
-    devtool: 'source-map',
-    module: {
-      loaders: [
-        {
-          test: /\.js?$/,
-          exclude: /(node_modules|bower_components)/,
-          loader: 'babel',
-          query: {
-            presets: ['es2015'],
-            'plugins': ['add-module-exports', 'transform-object-assign'],
-=======
   function webpackConfig(target, preset) {
     return {
       entry: MODULE_ENTRY,
@@ -66,7 +46,6 @@
               presets: [preset],
               'plugins': ['add-module-exports', 'transform-object-assign'],
             },
->>>>>>> 27eb588f
           },
         ],
       },
@@ -76,8 +55,8 @@
   const webpackCommon = webpackConfig(TARGET_RAW, 'es2015');
 
   // Unsupported build for IE versions <11
-  const TARGET_LEGACY_RAW = path.join(BUILD_DIR, 'vexflow-legacy-debug.js')
-  const TARGET_LEGACY_MIN = path.join(BUILD_DIR, 'vexflow-legacy-min.js')
+  const TARGET_LEGACY_RAW = path.join(BUILD_DIR, 'vexflow-legacy-debug.js');
+  const TARGET_LEGACY_MIN = path.join(BUILD_DIR, 'vexflow-legacy-min.js');
   const webpackLegacy = webpackConfig(TARGET_LEGACY_RAW, 'es2015-loose');
 
   grunt.initConfig({
@@ -112,8 +91,8 @@
       },
       buildLegacy: {
         src: TARGET_LEGACY_RAW,
-        dest: TARGET_LEGACY_MIN
-      }
+        dest: TARGET_LEGACY_MIN,
+      },
     },
     eslint: {
       target: SOURCES,
@@ -207,7 +186,7 @@
   grunt.registerTask('stage', 'Stage current binaries to releases/.', () => {
     grunt.task.run('default');
     grunt.task.run('buildLegacy');
-    grunt.task.run('qunit'); 
+    grunt.task.run('qunit');
     grunt.task.run('copy:release');
   });
 
